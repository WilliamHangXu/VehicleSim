--- conflicted
+++ resolved
@@ -24,13 +24,8 @@
 end
 
 struct MyPerceptionType
-<<<<<<< HEAD
     last_update::Float64
     x::Vector{SimpleVehicleState}
-=======
-    field1::Int
-    field2::Float64
->>>>>>> c7a8686f
 end
 
 """
